#[macro_export]
macro_rules! match_circuit_params {
    ($gas_used:expr, $on_match:expr, $on_error:expr) => {
        match $gas_used {
<<<<<<< HEAD
            0..=10000 => {
=======
            0..=8200000 => {
>>>>>>> 4dcc62b9
                const CIRCUIT_CONFIG: CircuitConfig = CircuitConfig {
                    block_gas_limit: 820000,
                    max_txs: 80,
                    max_calldata: 69750,
                    max_bytecode: 139500,
                    max_rws: 50000,
                    max_copy_rows: 50000,
                    max_exp_steps: 27900,
<<<<<<< HEAD
                    min_k: 19,
                    pad_to: 0,
                    min_k_aggregation: 22,
                    keccak_padding: 500000,
                };
                $on_match
            }
            10001..=8000000 => {
                const CIRCUIT_CONFIG: CircuitConfig = CircuitConfig {
                    block_gas_limit: 800000,
                    max_txs: 30,
                    max_calldata: 69750,
                    max_bytecode: 139500,
                    max_rws: 500000,
                    max_copy_rows: 500000,
                    max_exp_steps: 27900,
                    min_k: 21,
                    pad_to: 0,
                    min_k_aggregation: 24,
                    keccak_padding: 500000,
=======
                    min_k: 18,
                    pad_to: 3161966,
                    min_k_aggregation: 22,
                    keccak_padding: 1600000,
>>>>>>> 4dcc62b9
                };
                $on_match
            }

            _ => $on_error,
        }
    };
}<|MERGE_RESOLUTION|>--- conflicted
+++ resolved
@@ -2,11 +2,7 @@
 macro_rules! match_circuit_params {
     ($gas_used:expr, $on_match:expr, $on_error:expr) => {
         match $gas_used {
-<<<<<<< HEAD
             0..=10000 => {
-=======
-            0..=8200000 => {
->>>>>>> 4dcc62b9
                 const CIRCUIT_CONFIG: CircuitConfig = CircuitConfig {
                     block_gas_limit: 820000,
                     max_txs: 80,
@@ -15,7 +11,6 @@
                     max_rws: 50000,
                     max_copy_rows: 50000,
                     max_exp_steps: 27900,
-<<<<<<< HEAD
                     min_k: 19,
                     pad_to: 0,
                     min_k_aggregation: 22,
@@ -36,12 +31,6 @@
                     pad_to: 0,
                     min_k_aggregation: 24,
                     keccak_padding: 500000,
-=======
-                    min_k: 18,
-                    pad_to: 3161966,
-                    min_k_aggregation: 22,
-                    keccak_padding: 1600000,
->>>>>>> 4dcc62b9
                 };
                 $on_match
             }
