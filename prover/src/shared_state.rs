--- conflicted
+++ resolved
@@ -8,6 +8,7 @@
 use crate::ProverKey;
 use crate::ProverParams;
 
+use circuit_benchmarks::super_circuit::{evm_verify, gen_verifier};
 use halo2_proofs::dev::MockProver;
 use halo2_proofs::plonk::Circuit;
 use halo2_proofs::plonk::{keygen_pk, keygen_vk};
@@ -20,12 +21,7 @@
 use snark_verifier_sdk::evm::gen_evm_proof_gwc;
 use snark_verifier_sdk::halo2::gen_snark_gwc;
 use snark_verifier_sdk::CircuitExt;
-<<<<<<< HEAD
 use snark_verifier_sdk::GWC;
-=======
-use zkevm_circuits::root_circuit::Config;
-use zkevm_circuits::root_circuit::pcd_aggregation::AccumulationSchemeType;
->>>>>>> 4dcc62b9
 use std::collections::HashMap;
 use std::fmt::Write;
 use std::fs::File;
@@ -35,11 +31,12 @@
 use std::sync::Arc;
 use std::time::Instant;
 use tokio::sync::Mutex;
+use zkevm_circuits::root_circuit::pcd_aggregation::AccumulationSchemeType;
+use zkevm_circuits::root_circuit::Config;
 use zkevm_circuits::root_circuit::TaikoAggregationCircuit;
 use zkevm_circuits::util::SubCircuit;
 use zkevm_common::json_rpc::jsonrpc_request_client;
 use zkevm_common::prover::*;
-use circuit_benchmarks::super_circuit::{gen_verifier, evm_verify};
 
 fn get_param_path(path: &String, k: usize) -> PathBuf {
     // try to automatically choose a file if the path is a folder.
@@ -766,9 +763,9 @@
 mod test {
     use super::*;
     use eth_types::Address;
-    use eth_types::H256;
     use eth_types::ToBigEndian;
     use eth_types::ToWord;
+    use eth_types::H256;
     use ethers_core::abi::encode;
     use ethers_core::abi::Token;
     use ethers_core::utils::keccak256;
@@ -778,18 +775,18 @@
         H256::from_slice(&hex::decode(input).expect("parse_hash"))
     }
 
-     fn parse_address(input: &str) -> Address {
+    fn parse_address(input: &str) -> Address {
         Address::from_slice(&hex::decode(input).expect("parse_address"))
     }
 
     #[test]
     fn test_abi_enc_hash() {
-            let meta_hash   = "e7c4698134a4c5dce0c885ea9e202be298537756bb363750256ed0c5a603ff11";
-            let block_hash  = "b58dfe193fb44bd3b99398910ffc3da6176665617aff46bcf9bc218fb87a0ebd";
-            let parent_hash = "2d6ff9593ec597e5d90752ea68f43ba69df5b89ab17eadbbdcdd3e11b7e17ea3";
-            let signal_root = "25f5352342833794e6c468e5818cd88163fff61963891a7237a48567cb88b597";
-            let graffiti = "6162630000000000000000000000000000000000000000000000000000000000";
-            let prover = "70997970C51812dc3A010C7d01b50e0d17dc79C8";
+        let meta_hash = "e7c4698134a4c5dce0c885ea9e202be298537756bb363750256ed0c5a603ff11";
+        let block_hash = "b58dfe193fb44bd3b99398910ffc3da6176665617aff46bcf9bc218fb87a0ebd";
+        let parent_hash = "2d6ff9593ec597e5d90752ea68f43ba69df5b89ab17eadbbdcdd3e11b7e17ea3";
+        let signal_root = "25f5352342833794e6c468e5818cd88163fff61963891a7237a48567cb88b597";
+        let graffiti = "6162630000000000000000000000000000000000000000000000000000000000";
+        let prover = "70997970C51812dc3A010C7d01b50e0d17dc79C8";
 
         let pi = Token::FixedArray(vec![
             Token::FixedBytes(parse_hash(meta_hash).to_word().to_be_bytes().into()),
@@ -841,7 +838,6 @@
                 .to_string(),
             graffiti: "6162630000000000000000000000000000000000000000000000000000000000"
                 .to_string(),
-<<<<<<< HEAD
             prover: "70997970C51812dc3A010C7d01b50e0d17dc79C8".to_string(),
             gas_used: 141003,
             parent_gas_used: 122527,
@@ -917,11 +913,6 @@
             block_hash: "7d9a24105634252561d0a94534ddea296410d2342b253ca19c3a74b16c621d95"
                 .to_string(),
             parent_hash: "991f78f08bd8102b428e7c4a120578cfa1413bff3fc99a2ffdcd939c6ced15fd"
-=======
-            block_hash: "f9101063257478d306ac9d826927eae60c1c9b7db6fd2fe68aa249739221f611"
-                .to_string(),
-            parent_hash: "cc9e3bcb7273a75b5f5b77c22c7878506eabb2d2308390a717a52d80c63926d8"
->>>>>>> 4dcc62b9
                 .to_string(),
             signal_root: "2c1f492045add283f77246531d2c60ba09499a20d6f415ce8abffe8ca60b023b"
                 .to_string(),
@@ -938,17 +929,10 @@
 
         let dummy_req = ProofRequestOptions {
             circuit: "super".to_string(),
-<<<<<<< HEAD
             block: 1450835,
             rpc: "http://43.153.70.15:8545".to_string(),
             protocol_instance,
             param: Some("./param".to_string()),
-=======
-            block: 30,
-            rpc: "https://rpc.internal.taiko.xyz".to_string(),
-            protocol_instance: protocol_instance.clone(),
-            param: Some("../param".to_string()),
->>>>>>> 4dcc62b9
             aggregate: true,
             retry: true,
             mock: false,
@@ -956,16 +940,9 @@
             verify_proof: true,
         };
 
-<<<<<<< HEAD
         let witness = CircuitWitness::dummy_with_request(&dummy_req)
             .await
             .unwrap();
-=======
-        dummy_req.aggregate = true;
-        dummy_req.param = Some("../param".to_string());
-        dummy_req.protocol_instance = protocol_instance.clone();
-        dummy_req.mock = false;
->>>>>>> 4dcc62b9
 
         let super_circuit = gen_super_circuit::<
             { CIRCUIT_CONFIG.max_txs },
